package app

import (
	"testing"

	"github.com/stretchr/testify/assert"
	abci "github.com/tendermint/abci/types"
	merkle "github.com/tendermint/go-merkle"
	wire "github.com/tendermint/go-wire"
)

func makeSet(key, value []byte) []byte {
	tx := make([]byte, 1+wire.ByteSliceSize(key)+wire.ByteSliceSize(value))
	buf := tx
	buf[0] = WriteSet // Set TypeByte
	buf = buf[1:]
	n, err := wire.PutByteSlice(buf, key)
	if err != nil {
		panic(err)
	}
	buf = buf[n:]
	n, err = wire.PutByteSlice(buf, value)
	if err != nil {
		panic(err)
	}
	return tx
}

func makeRemove(key []byte) []byte {
	tx := make([]byte, 1+wire.ByteSliceSize(key))
	buf := tx
	buf[0] = WriteRem // Set TypeByte
	buf = buf[1:]
	_, err := wire.PutByteSlice(buf, key)
	if err != nil {
		panic(err)
	}
	return tx
}

<<<<<<< HEAD
func makeQuery(key []byte, prove bool, height uint64) (reqQuery abci.RequestQuery) {
	reqQuery.Path = "/key"
	reqQuery.Data = key
	reqQuery.Prove = prove
	reqQuery.Height = height
	return
=======
func makeQuery(key []byte) []byte {
	tx := make([]byte, 1+wire.ByteSliceSize(key))
	buf := tx
	buf[0] = ReadByKey // Set TypeByte
	buf = buf[1:]
	_, err := wire.PutByteSlice(buf, key)
	if err != nil {
		panic(err)
	}
	return tx
>>>>>>> 0ebf43aa
}

func TestAppQueries(t *testing.T) {
	assert := assert.New(t)

	app := NewMerkleEyesApp("", 0)
	info := app.Info().Data
	assert.Equal("size:0", info)
	com := app.Commit()
	assert.Equal([]byte(nil), com.Data)

	// prepare some actions
	key, value := []byte("foobar"), []byte("works!")
	addTx := makeSet(key, value)
	removeTx := makeRemove(key)

	// need to commit append before it shows in queries
	append := app.DeliverTx(addTx)
	assert.True(append.IsOK(), append.Log)
	info = app.Info().Data
	assert.Equal("size:0", info)
	resQuery := app.Query(makeQuery(key, false, 0))
	assert.True(resQuery.Code.IsOK(), resQuery.Log)
	assert.Equal([]byte(nil), resQuery.Value)

	com = app.Commit()
	hash := com.Data
	assert.NotEqual(t, nil, hash)
	info = app.Info().Data
	assert.Equal("size:1", info)
	resQuery = app.Query(makeQuery(key, false, 0))
	assert.True(resQuery.Code.IsOK(), resQuery.Log)
	assert.Equal(value, resQuery.Value)

	// modifying check has no effect
	check := app.CheckTx(removeTx)
	assert.True(check.IsOK(), check.Log)
	com = app.Commit()
	assert.True(com.IsOK(), com.Log)
	hash2 := com.Data
	assert.Equal(hash, hash2)
	info = app.Info().Data
	assert.Equal("size:1", info)

	// proofs come from the last commited state, not working state
	append = app.DeliverTx(removeTx)
	assert.True(append.IsOK(), append.Log)
	// currently don't support specifying block height
	resQuery = app.Query(makeQuery(key, true, 1))
	assert.False(resQuery.Code.IsOK(), resQuery.Log)
	resQuery = app.Query(makeQuery(key, true, 0))
	if assert.NotEmpty(resQuery.Value) {
		proof, err := merkle.ReadProof(resQuery.Proof)
		if assert.Nil(err) {
			assert.True(proof.Verify(key, resQuery.Value, proof.RootHash))
		}
	}

	// commit remove actually removes it now
	com = app.Commit()
	assert.True(com.IsOK(), com.Log)
	hash3 := com.Data
	assert.NotEqual(hash, hash3)
	info = app.Info().Data
	assert.Equal("size:0", info)

	// nothing here...
	resQuery = app.Query(makeQuery(key, false, 0))
	assert.True(resQuery.Code.IsOK(), resQuery.Log)
	assert.Equal([]byte(nil), resQuery.Value)
	// neither with proof...
	resQuery = app.Query(makeQuery(key, true, 0))
	assert.True(resQuery.Code.IsOK(), resQuery.Log)
	assert.Equal([]byte(nil), resQuery.Value)
	assert.Empty(resQuery.Proof)
}<|MERGE_RESOLUTION|>--- conflicted
+++ resolved
@@ -38,25 +38,12 @@
 	return tx
 }
 
-<<<<<<< HEAD
 func makeQuery(key []byte, prove bool, height uint64) (reqQuery abci.RequestQuery) {
 	reqQuery.Path = "/key"
 	reqQuery.Data = key
 	reqQuery.Prove = prove
 	reqQuery.Height = height
 	return
-=======
-func makeQuery(key []byte) []byte {
-	tx := make([]byte, 1+wire.ByteSliceSize(key))
-	buf := tx
-	buf[0] = ReadByKey // Set TypeByte
-	buf = buf[1:]
-	_, err := wire.PutByteSlice(buf, key)
-	if err != nil {
-		panic(err)
-	}
-	return tx
->>>>>>> 0ebf43aa
 }
 
 func TestAppQueries(t *testing.T) {
